--- conflicted
+++ resolved
@@ -129,7 +129,6 @@
                 use_adjoint=use_adjoint)
         
         # The full resnet, with three segments of the above macro
-<<<<<<< HEAD
         self.net = NoSequential(
             nn.Conv2d(
                 in_channels, ALPHA, kernel_size=3, padding=1,bias=False),
@@ -138,30 +137,12 @@
             _macro(ALPHA),
             nn.Conv2d(
                 ALPHA, 2*ALPHA, kernel_size=1, padding=1, stride=2, bias=False),
-            nn.BatchNorm2d(2*ALPHA) if use_batch_norms else None, 
-            #nn.ReLU(),
+            nn.BatchNorm2d(2*ALPHA) if use_batch_norms else None,
             _macro(2*ALPHA),
-            
             nn.Conv2d(
                 2*ALPHA, 4*ALPHA, kernel_size=1, padding=1, stride=2, bias=False),
             nn.BatchNorm2d(4*ALPHA) if use_batch_norms else None,
-            #nn.ReLU(),
-=======
-        self.net = nn.Sequential(
-            nn.Conv2d(in_channels, ALPHA, kernel_size=3, padding=1,bias=False),
-            nn.BatchNorm2d(ALPHA),
-            nn.ReLU(),
-            _macro(ALPHA),
-            
-            nn.Conv2d(ALPHA, 2*ALPHA, kernel_size=1, padding=1, stride=2, bias=False),
-            nn.BatchNorm2d(2*ALPHA),
-            _macro(2*ALPHA),
-            
-            nn.Conv2d(2*ALPHA, 4*ALPHA, kernel_size=1, padding=1, stride=2, bias=False),
-            nn.BatchNorm2d(4*ALPHA),
->>>>>>> f26283e6
-            _macro(4*ALPHA),
-            
+            _macro(4*ALPHA),            
             nn.AdaptiveAvgPool2d(1),
             nn.Flatten(),
             nn.Linear(4*ALPHA,10),
