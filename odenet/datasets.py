--- conflicted
+++ resolved
@@ -9,58 +9,20 @@
         torchvision.transforms.RandomCrop(32, padding=4),
         torchvision.transforms.RandomHorizontalFlip(),
         torchvision.transforms.ToTensor(),
-<<<<<<< HEAD
-=======
-<<<<<<< HEAD
->>>>>>> 0e2ad3e1
-        torchvision.transforms.Normalize((0.4914, 0.4822, 0.4465), (0.2023, 0.1994, 0.2010)),
-        ])
-        
-        transform_test = torchvision.transforms.Compose([
-        #torchvision.transforms.RandomCrop(32, padding=4),
-        #torchvision.transforms.RandomHorizontalFlip(),
-        torchvision.transforms.ToTensor(),
-        torchvision.transforms.Normalize((0.4914, 0.4822, 0.4465), (0.2023, 0.1994, 0.2010)),
-<<<<<<< HEAD
-=======
-=======
+
         torchvision.transforms.Normalize((0.4914, 0.4822, 0.4465), 
                                          (0.2023, 0.1994, 0.2010)),
->>>>>>> 4519ddb1457fcfb62b0518e4c0e71c4201bcc4fc
->>>>>>> 0e2ad3e1
         ])
         
         refset = torchvision.datasets.CIFAR10(root=root+'/CIFAR10_data', 
                     train=True, download=True, transform=None)
-<<<<<<< HEAD
-        
-=======
-<<<<<<< HEAD
-        
-=======
->>>>>>> 4519ddb1457fcfb62b0518e4c0e71c4201bcc4fc
->>>>>>> 0e2ad3e1
         trainset = torchvision.datasets.CIFAR10(root=root+'/CIFAR10_data', 
                     train=True, download=True, transform=transform_train)
         trainloader = torch.utils.data.DataLoader(trainset, 
                     batch_size=batch_size, shuffle=True, num_workers=2)
-<<<<<<< HEAD
-        
-        testset = torchvision.datasets.CIFAR10(root=root+'/CIFAR10_data', 
+                testset = torchvision.datasets.CIFAR10(root=root+'/CIFAR10_data', 
                     train=False, download=True, transform=transform_test)
         testloader = torch.utils.data.DataLoader(testset, 
-=======
-<<<<<<< HEAD
-        
-        testset = torchvision.datasets.CIFAR10(root=root+'/CIFAR10_data', 
-                    train=False, download=True, transform=transform_test)
-        testloader = torch.utils.data.DataLoader(testset, 
-=======
-        testset = torchvision.datasets.CIFAR10(root=root+'/CIFAR10_data', 
-                    train=False, download=True, transform=transform_train)
-        testloader = torch.utils.data.DataLoader(trainset, 
->>>>>>> 4519ddb1457fcfb62b0518e4c0e71c4201bcc4fc
->>>>>>> 0e2ad3e1
                     batch_size=batch_size, shuffle=True, num_workers=2)
         
     
