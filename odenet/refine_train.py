import torch
from .odenet import refine
from .helper import get_device, which_device
#
# helper functions to examine models
#
def count_parameters(model):
    return sum(p.numel() for p in model.parameters() if p.requires_grad)

def exp_lr_scheduler(optimizer, epoch, lr_decay_rate=0.8, decayEpoch=[]):
    """Decay learning rate by a factor of lr_decay_rate every lr_decay_epoch epochs"""
    if epoch in decayEpoch:
        for param_group in optimizer.param_groups:
            param_group['lr'] *= lr_decay_rate
<<<<<<< HEAD
            print('lr decay update', param_group['lr'])
=======
<<<<<<< HEAD
            print('lr decay update', param_group['lr'])
=======
>>>>>>> 4519ddb1457fcfb62b0518e4c0e71c4201bcc4fc
>>>>>>> 0e2ad3e1
        return optimizer
    else:
        return optimizer  

def reset_lr(optimizer, lr):
    for param_group in optimizer.param_groups:
            param_group['lr'] = lr
            print('reset lr', param_group['lr'])
    return optimizer
    
    

<<<<<<< HEAD
def train_adapt(model, loader, testloader, criterion, N_epochs, N_refine=[],
               lr=1.0e-3, lr_decay=0.2, epoch_update=[], weight_decay=1e-5, device=None):
    """I don't know how to control the learning rate"""
=======
<<<<<<< HEAD
def train_adapt(model, loader, testloader, criterion, N_epochs, N_refine=[],
               lr=1.0e-3, lr_decay=0.2, epoch_update=[], weight_decay=1e-5, device=None):
    """I don't know how to control the learning rate"""
    if device is None:
        device = get_device()
    losses = []
    refine_steps = []
    model_list = [model]
    N_print= 1
    lr_init = lr
    model = model_list[-1]    
    

    "Works for normal models too"
    if device is None:
            device = get_device()
    #criterion = torch.nn.BCEWithLogitsLoss()
    optimizer = torch.optim.SGD(model.parameters(), lr=lr, momentum=0.9, weight_decay=weight_decay)
    #optimizer = torch.optim.Adam(model.parameters(), lr=lr, weight_decay=weight_decay)

    step_count = 0
    for e in range(N_epochs):
        model.train()
        
=======
def train_for_epochs(model, loader,
                     criterion,
                     N_epochs, losses = None, 
                     lr=1.0e-3, lr_decay=0.2, epoch_update=[], weight_decay=1e-5,
                     N_print=1000, device=None):
    "Works for normal models too"
>>>>>>> 0e2ad3e1
    if device is None:
        device = get_device()
    losses = []
    refine_steps = []
    model_list = [model]
    N_print= 1
    lr_init = lr
    model = model_list[-1]    
    

    "Works for normal models too"
    if device is None:
            device = get_device()
    #criterion = torch.nn.BCEWithLogitsLoss()
    optimizer = torch.optim.SGD(model.parameters(), lr=lr, momentum=0.9, weight_decay=weight_decay)
    #optimizer = torch.optim.Adam(model.parameters(), lr=lr, weight_decay=weight_decay)

    for e in range(N_epochs):
<<<<<<< HEAD
        model.train()
        
=======
>>>>>>> 4519ddb1457fcfb62b0518e4c0e71c4201bcc4fc
>>>>>>> 0e2ad3e1
        for imgs,labels in iter(loader):
            imgs = imgs.to(device)
            labels = labels.to(device)
            
            out = model(imgs)
            
            L = criterion(out,labels)
            L.backward()
            
            optimizer.step()
            optimizer.zero_grad()
            losses.append(L.detach().cpu().item())
<<<<<<< HEAD
            
                
        if e % 5 == 0:
            print('Epoch: ', e)         

=======
<<<<<<< HEAD
            #if step_count % N_print == N_print-1:
            #    print(L.detach().cpu())
=======
            if step_count % N_print == N_print-1:
                print(L.detach().cpu())
>>>>>>> 4519ddb1457fcfb62b0518e4c0e71c4201bcc4fc
            step_count += 1
        
        #exp_lr_scheduler(optimizer, e, lr_decay_rate=lr_decay, decayEpoch=epoch_update)
        
<<<<<<< HEAD
        if e % 5 == 0:
            print('Epoch: ', e)         

        
        if e % 5 == 0:
            model.eval()
            correct = 0
            total_num = 0        

            for data, target in loader:
                data, target = data.to(device), target.to(device)
                output = model(data)
                pred = output.data.max(1, keepdim=True)[1] # get the index of the max log-probability
                correct += pred.eq(target.data.view_as(pred)).cpu().sum().item()
                total_num += len(data)
            print('Train Loss: ', correct / total_num)         

        if e % 5 == 0:
            model.eval()
            correct = 0
            total_num = 0   
            
            for data, target in testloader:
                data, target = data.to(device), target.to(device)
                output = model(data)
                pred = output.data.max(1, keepdim=True)[1] # get the index of the max log-probability
                correct += pred.eq(target.data.view_as(pred)).cpu().sum().item()
                total_num += len(data)
            print('Test Loss: ', correct / total_num)        
        

        if e in N_refine:
            model_list.append(model_list[-1].refine())
            model = model_list[-1]
            print('**** Setup ****')
            print('Total params: %.2fM' % (sum(p.numel() for p in model.parameters())/1000000.0))
            print('************')
            #lr = lr_init
            #epoch_update = [k + e for k in epoch_update]
        
        
        exp_lr_scheduler(optimizer, e, lr_decay_rate=lr_decay, decayEpoch=epoch_update)
        
    return model_list, losses
=======
        model.eval()
        correct = 0
        total_num = 0
        for data, target in loader:
            data, target = data.to(device), target.to(device)
            output = model(data)
            pred = output.data.max(1, keepdim=True)[1] # get the index of the max log-probability
            correct += pred.eq(target.data.view_as(pred)).cpu().sum().item()
            total_num += len(data)
        print('Train Loss: ', correct / total_num)         
        
>>>>>>> 0e2ad3e1
        
        if e % 5 == 0:
            model.eval()
            correct = 0
            total_num = 0        

            for data, target in loader:
                data, target = data.to(device), target.to(device)
                output = model(data)
                pred = output.data.max(1, keepdim=True)[1] # get the index of the max log-probability
                correct += pred.eq(target.data.view_as(pred)).cpu().sum().item()
                total_num += len(data)
            print('Train Loss: ', correct / total_num)         

        if e % 5 == 0:
            model.eval()
            correct = 0
            total_num = 0   
            
            for data, target in testloader:
                data, target = data.to(device), target.to(device)
                output = model(data)
                pred = output.data.max(1, keepdim=True)[1] # get the index of the max log-probability
                correct += pred.eq(target.data.view_as(pred)).cpu().sum().item()
                total_num += len(data)
            print('Test Loss: ', correct / total_num)        
        

        if e in N_refine:
            model_list.append(model_list[-1].refine())
            model = model_list[-1]
            print('**** Setup ****')
            print('Total params: %.2fM' % (sum(p.numel() for p in model.parameters())/1000000.0))
            print('************')
            reset_lr(optimizer, lr=lr_init)

        
        exp_lr_scheduler(optimizer, e, lr_decay_rate=lr_decay, decayEpoch=epoch_update)
        
<<<<<<< HEAD
    return model_list, losses
=======
    return model_list, losses, refine_steps
>>>>>>> 4519ddb1457fcfb62b0518e4c0e71c4201bcc4fc
>>>>>>> 0e2ad3e1

#
# Evaluation tools
#
def acc(y,labels):
    return torch.sum(torch.argmax(y,dim=-1) == labels)*1.0/len(labels)
def model_acc(model,loader):
    imgs,labels = next(iter(loader))
    y = model(imgs.to(which_device(model)))
    return acc(y.cpu(),labels)
def plot_accuracy(model,loader):
    imgs,labels = next(iter(loader))
    y = model(imgs.to(which_device(model)))
    print(acc(y.cpu(),labels).item())
    bars = torch.nn.Softmax(dim=-1)(y[:10])
    size = len(bars)
    plt.figure(figsize=(10,10))
    for i,(pred,img,label) in enumerate(zip(bars,imgs,labels)):
        plt.subplot(size//2+1,4,1+2*i)
        plt.imshow(img[0,:,:].detach().numpy(),cmap='Greys')
        plt.subplot(size//2+1,4,2+2*i)
        plt.bar(range(10),[1 if y==label else 0 for y in range(10)])
        plt.bar(range(10),pred.cpu().detach().numpy())
    plt.show()

#
# Plotting tools
#
from matplotlib import pylab as plt
def plot_weights_over_time(model_list, grab_w, grab_ts):
    for i,m in enumerate(model_list):
        w = grab_w(m).detach().numpy()
        ts =  grab_ts(m).detach().numpy()
        #print(ts.shape, w.shape)
        #plt.imshow(w[:,0,:].T)
        plt.subplot(len(model_list),1,i+1)
        dt = ts[1]-ts[0]
        plt.bar(ts[0:-1]+dt*0.5,w,width=ts[1]-ts[0],edgecolor='k')
        plt.xlabel('t')
    plt.show()

def plot_layers_over_times(model, img):
    y = models.channel_squish(img,2)
    with torch.no_grad():
        yy = torchdiffeq.odeint(m.net[0].net , y, m.net[0].ts)
    plt.figure(figsize=(8,20))
    L = yy.shape[0]
    for i in range(L):
        for j in range(4):
            plt.subplot(L,4,4*i+j+1)
            plt.imshow(yy[i,2,j,:,:])
    plt.show()
    
<<<<<<< HEAD
=======
<<<<<<< HEAD
>>>>>>> 0e2ad3e1
    
    
    
#def train_for_epochs(model, loader, testloader,
#                     criterion,
#                     N_epochs, losses = None, 
#                     lr=1.0e-3, lr_decay=0.2, epoch_update=[], weight_decay=1e-5,
#                     N_print=1000, device=None):
#    "Works for normal models too"
#    if device is None:
#        device = get_device()
#    if losses is None:
#        losses = []
#    #criterion = torch.nn.BCEWithLogitsLoss()
#    #optimizer = torch.optim.SGD(model.parameters(), lr=lr, momentum=0.9, weight_decay=weight_decay)
#    optimizer = torch.optim.Adam(model.parameters(), lr=lr, weight_decay=weight_decay)
#
#    step_count = 0
#    for e in range(N_epochs):
#        for imgs,labels in iter(loader):
#            imgs = imgs.to(device)
#            labels = labels.to(device)
#            optimizer.zero_grad()
#            out = model(imgs)
#            L = criterion(out,labels)
#            L.backward()
#            optimizer.step()
#            losses.append(L.detach().cpu().item())
#            if step_count % N_print == N_print-1:
#                print(L.detach().cpu())
#            step_count += 1
#        
#        #exp_lr_scheduler(optimizer, e, lr_decay_rate=lr_decay, decayEpoch=epoch_update)
#        
#        model.eval()
#        correct = 0
#        total_num = 0
#        for data, target in loader:
#            data, target = data.to(device), target.to(device)
#            output = model(data)
#            pred = output.data.max(1, keepdim=True)[1] # get the index of the max log-probability
#            correct += pred.eq(target.data.view_as(pred)).cpu().sum().item()
#            total_num += len(data)
#        print('Train Loss: ', correct / total_num)         
#
#        for data, target in testloader:
#            data, target = data.to(device), target.to(device)
#            output = model(data)
#            pred = output.data.max(1, keepdim=True)[1] # get the index of the max log-probability
#            correct += pred.eq(target.data.view_as(pred)).cpu().sum().item()
#            total_num += len(data)
#        print('Test Loss: ', correct / total_num)         
#        
#        
#    return losses    
<<<<<<< HEAD
=======
=======
>>>>>>> 4519ddb1457fcfb62b0518e4c0e71c4201bcc4fc
>>>>>>> 0e2ad3e1
    <|MERGE_RESOLUTION|>--- conflicted
+++ resolved
@@ -12,14 +12,7 @@
     if epoch in decayEpoch:
         for param_group in optimizer.param_groups:
             param_group['lr'] *= lr_decay_rate
-<<<<<<< HEAD
             print('lr decay update', param_group['lr'])
-=======
-<<<<<<< HEAD
-            print('lr decay update', param_group['lr'])
-=======
->>>>>>> 4519ddb1457fcfb62b0518e4c0e71c4201bcc4fc
->>>>>>> 0e2ad3e1
         return optimizer
     else:
         return optimizer  
@@ -32,15 +25,10 @@
     
     
 
-<<<<<<< HEAD
 def train_adapt(model, loader, testloader, criterion, N_epochs, N_refine=[],
                lr=1.0e-3, lr_decay=0.2, epoch_update=[], weight_decay=1e-5, device=None):
     """I don't know how to control the learning rate"""
-=======
-<<<<<<< HEAD
-def train_adapt(model, loader, testloader, criterion, N_epochs, N_refine=[],
-               lr=1.0e-3, lr_decay=0.2, epoch_update=[], weight_decay=1e-5, device=None):
-    """I don't know how to control the learning rate"""
+
     if device is None:
         device = get_device()
     losses = []
@@ -58,42 +46,10 @@
     optimizer = torch.optim.SGD(model.parameters(), lr=lr, momentum=0.9, weight_decay=weight_decay)
     #optimizer = torch.optim.Adam(model.parameters(), lr=lr, weight_decay=weight_decay)
 
-    step_count = 0
     for e in range(N_epochs):
         model.train()
-        
-=======
-def train_for_epochs(model, loader,
-                     criterion,
-                     N_epochs, losses = None, 
-                     lr=1.0e-3, lr_decay=0.2, epoch_update=[], weight_decay=1e-5,
-                     N_print=1000, device=None):
-    "Works for normal models too"
->>>>>>> 0e2ad3e1
-    if device is None:
-        device = get_device()
-    losses = []
-    refine_steps = []
-    model_list = [model]
-    N_print= 1
-    lr_init = lr
-    model = model_list[-1]    
-    
-
-    "Works for normal models too"
-    if device is None:
-            device = get_device()
-    #criterion = torch.nn.BCEWithLogitsLoss()
-    optimizer = torch.optim.SGD(model.parameters(), lr=lr, momentum=0.9, weight_decay=weight_decay)
-    #optimizer = torch.optim.Adam(model.parameters(), lr=lr, weight_decay=weight_decay)
-
-    for e in range(N_epochs):
-<<<<<<< HEAD
-        model.train()
-        
-=======
->>>>>>> 4519ddb1457fcfb62b0518e4c0e71c4201bcc4fc
->>>>>>> 0e2ad3e1
+
+
         for imgs,labels in iter(loader):
             imgs = imgs.to(device)
             labels = labels.to(device)
@@ -106,28 +62,9 @@
             optimizer.step()
             optimizer.zero_grad()
             losses.append(L.detach().cpu().item())
-<<<<<<< HEAD
-            
-                
+
         if e % 5 == 0:
-            print('Epoch: ', e)         
-
-=======
-<<<<<<< HEAD
-            #if step_count % N_print == N_print-1:
-            #    print(L.detach().cpu())
-=======
-            if step_count % N_print == N_print-1:
-                print(L.detach().cpu())
->>>>>>> 4519ddb1457fcfb62b0518e4c0e71c4201bcc4fc
-            step_count += 1
-        
-        #exp_lr_scheduler(optimizer, e, lr_decay_rate=lr_decay, decayEpoch=epoch_update)
-        
-<<<<<<< HEAD
-        if e % 5 == 0:
-            print('Epoch: ', e)         
-
+            print('Epoch: ', e)
         
         if e % 5 == 0:
             model.eval()
@@ -162,71 +99,12 @@
             print('**** Setup ****')
             print('Total params: %.2fM' % (sum(p.numel() for p in model.parameters())/1000000.0))
             print('************')
-            #lr = lr_init
-            #epoch_update = [k + e for k in epoch_update]
-        
+            reset_lr(optimizer, lr=lr_init)
+
         
         exp_lr_scheduler(optimizer, e, lr_decay_rate=lr_decay, decayEpoch=epoch_update)
-        
-    return model_list, losses
-=======
-        model.eval()
-        correct = 0
-        total_num = 0
-        for data, target in loader:
-            data, target = data.to(device), target.to(device)
-            output = model(data)
-            pred = output.data.max(1, keepdim=True)[1] # get the index of the max log-probability
-            correct += pred.eq(target.data.view_as(pred)).cpu().sum().item()
-            total_num += len(data)
-        print('Train Loss: ', correct / total_num)         
-        
->>>>>>> 0e2ad3e1
-        
-        if e % 5 == 0:
-            model.eval()
-            correct = 0
-            total_num = 0        
-
-            for data, target in loader:
-                data, target = data.to(device), target.to(device)
-                output = model(data)
-                pred = output.data.max(1, keepdim=True)[1] # get the index of the max log-probability
-                correct += pred.eq(target.data.view_as(pred)).cpu().sum().item()
-                total_num += len(data)
-            print('Train Loss: ', correct / total_num)         
-
-        if e % 5 == 0:
-            model.eval()
-            correct = 0
-            total_num = 0   
-            
-            for data, target in testloader:
-                data, target = data.to(device), target.to(device)
-                output = model(data)
-                pred = output.data.max(1, keepdim=True)[1] # get the index of the max log-probability
-                correct += pred.eq(target.data.view_as(pred)).cpu().sum().item()
-                total_num += len(data)
-            print('Test Loss: ', correct / total_num)        
-        
-
-        if e in N_refine:
-            model_list.append(model_list[-1].refine())
-            model = model_list[-1]
-            print('**** Setup ****')
-            print('Total params: %.2fM' % (sum(p.numel() for p in model.parameters())/1000000.0))
-            print('************')
-            reset_lr(optimizer, lr=lr_init)
-
-        
-        exp_lr_scheduler(optimizer, e, lr_decay_rate=lr_decay, decayEpoch=epoch_update)
-        
-<<<<<<< HEAD
-    return model_list, losses
-=======
+
     return model_list, losses, refine_steps
->>>>>>> 4519ddb1457fcfb62b0518e4c0e71c4201bcc4fc
->>>>>>> 0e2ad3e1
 
 #
 # Evaluation tools
@@ -279,13 +157,7 @@
             plt.subplot(L,4,4*i+j+1)
             plt.imshow(yy[i,2,j,:,:])
     plt.show()
-    
-<<<<<<< HEAD
-=======
-<<<<<<< HEAD
->>>>>>> 0e2ad3e1
-    
-    
+   
     
 #def train_for_epochs(model, loader, testloader,
 #                     criterion,
@@ -339,9 +211,4 @@
 #        
 #        
 #    return losses    
-<<<<<<< HEAD
-=======
-=======
->>>>>>> 4519ddb1457fcfb62b0518e4c0e71c4201bcc4fc
->>>>>>> 0e2ad3e1
     